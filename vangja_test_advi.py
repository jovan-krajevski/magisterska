import jax

jax.config.update("jax_platform_name", "cpu")
print(jax.numpy.ones(3).device)

import argparse
import gc
from pathlib import Path

import pandas as pd
from tqdm import tqdm

from vangja.data_utils import (
    download_data,
    generate_train_test_df_around_point,
    process_data,
)
from vangja_simple.components import (
    BetaConstant,
    Constant,
    FourierSeasonality,
    LinearTrend,
)
from vangja_simple.components.normal_constant import NormalConstant

parser = argparse.ArgumentParser(
    prog="Vangja Test", description="Run Vangja on test set", epilog="---"
)

parser.add_argument("-ys", "--ystart")
parser.add_argument("-ye", "--yend")

args = parser.parse_args()
year_start = args.ystart
year_end = args.yend

print("START")

dfs = download_data(Path("./data"))
indexes = process_data(dfs[0])
smp = [index for index in indexes if index["series"].iloc[0] == "^GSPC"]
gspc_tickers = process_data(dfs[1])

print("DATA READY")

prophet_trend = LinearTrend(n_changepoints=0)
prophet_weekly = FourierSeasonality(7, 3)
prophet_model = prophet_trend**prophet_weekly


# for key in model.fit_params["trace"]["posterior"]:
#     if key.startswith("fs_"):
#         model.fit_params["trace"]["posterior"][key] = model.fit_params["trace"][
#             "posterior"
#         ][key][:, :, 0, :]

scores = []


for point in pd.date_range(f"{year_start}-01-01", f"{year_end}-01-01"):
    points = f"{point.year}-{'' if point.month > 9 else '0'}{point.month}-{'' if point.day > 9 else '0'}{point.day}"
<<<<<<< HEAD
    parent_path = Path("./") / "out" / "vangja" / "test202"
=======
    parent_path = Path("./") / "out" / "vangja" / "test81"
>>>>>>> 4858cc1b
    csv_path = parent_path / f"{points}.csv"
    maps_path = parent_path / f"{points}_maps.csv"
    csv_path.parent.mkdir(parents=True, exist_ok=True)
    if csv_path.is_file():
        scores.append(pd.read_csv(csv_path, index_col=0)["mape"].mean())
        print(f"so far: {sum(scores) / len(scores)}")
        continue

    train_df_smp, test_df_smp, scales_smp = generate_train_test_df_around_point(
        window=365 * 40, horizon=365, dfs=smp, for_prophet=False, point=point
    )
    trend = LinearTrend(changepoint_range=1)
    # presidential = FourierSeasonality(
    #     365.25 * 4, 9, allow_tune=True, tune_method="simple"
    # )
    yearly = FourierSeasonality(365.25, 10, allow_tune=True, tune_method="simple")
    # quarterly = FourierSeasonality(365.25 / 4, 5, allow_tune=True, tune_method="simple")
    weekly = FourierSeasonality(7, 3, allow_tune=True, tune_method="simple")
    model = trend ** (weekly + yearly)
    model.fit(train_df_smp)

    slope_mean = model.map_approx[f"lt_{trend.model_idx} - slope"]
    weekly_mean = model.map_approx[
        f"fs_{weekly.model_idx} - beta(p={weekly.period},n={weekly.series_order})"
    ]
    # quarterly_mean = model.map_approx[
    #     f"fs_{quarterly.model_idx} - beta(p={quarterly.period},n={quarterly.series_order})"
    # ]
    yearly_mean = model.map_approx[
        f"fs_{yearly.model_idx} - beta(p={yearly.period},n={yearly.series_order})"
    ]
    # presidential_mean = model.map_approx[
    #     f"fs_{presidential.model_idx} - beta(p={presidential.period},n={presidential.series_order})"
    # ]

    model_metrics = []
    model_maps = []
    trend = LinearTrend(
        n_changepoints=0, allow_tune=True, override_slope_mean_for_tune=slope_mean
    )
    # presidential = FourierSeasonality(
    #     365.25 * 4,
    #     9,
    #     allow_tune=True,
    #     tune_method="simple",
    #     override_beta_mean_for_tune=presidential_mean,
    #     shift_for_tune=False,
    #     shrinkage_strength=1,
    # )
    yearly = FourierSeasonality(
        365.25,
        10,
        allow_tune=True,
        tune_method="prior_from_idata",
        override_beta_mean_for_tune=yearly_mean,
        shift_for_tune=False,
        shrinkage_strength=1,
    )
    # quarterly = FourierSeasonality(
    #     365.25 / 4,
    #     5,
    #     allow_tune=True,
    #     tune_method="simple",
    #     override_beta_mean_for_tune=quarterly_mean,
    #     shift_for_tune=False,
    #     shrinkage_strength=100,
    # )
    weekly = FourierSeasonality(
        7,
        3,
        allow_tune=True,
        tune_method="prior_from_idata",
        override_beta_mean_for_tune=weekly_mean,
        shift_for_tune=False,
        shrinkage_strength=1,
    )
    constant = NormalConstant(1, 0.1)
    model = trend ** (weekly + yearly)
<<<<<<< HEAD
    model.load_model(Path("./") / "models" / "simple_advi" / f"{points}")
=======
    model.load_model(Path("./") / "models" / "test30" / f"{points}")
>>>>>>> 4858cc1b
    # model.scale_params = {
    #     **model.scale_params,
    #     "ds_min": scale_params["ds_min"],
    #     "ds_max": scale_params["ds_max"],
    # }

    min_smp_y = train_df_smp["y"].iloc[-91:].min()
    max_smp_y = train_df_smp["y"].iloc[-91:].max()

    for gspc_ticker in tqdm(gspc_tickers):
        check = generate_train_test_df_around_point(
            window=91,
            horizon=365,
            dfs=[gspc_ticker],
            for_prophet=False,
            point=points,
        )
        if check is None:
            continue

        train_df_tickers, test_df_tickers, scales_tickers = check
        min_y = train_df_tickers["y"].min()
        max_y = train_df_tickers["y"].max()
        if max_y != min_y:
            train_df_tickers["y"] = (train_df_tickers["y"] - min_y) / (
                max_y - min_y
            ) * (max_smp_y - min_smp_y) + min_smp_y

        # prophet_model.fit(train_df_tickers, progressbar=False)
        # prophet_yhat = prophet_model.predict(365)

        model.tune(train_df_tickers, progressbar=False)
        yhat = model.predict(365)

        if max_y != min_y:
            yhat["yhat"] = (yhat["yhat"] - min_smp_y) / (max_smp_y - min_smp_y) * (
                max_y - min_y
            ) + min_y
            # prophet_yhat["yhat"] = (prophet_yhat["yhat"] - min_smp_y) / (
            #     max_smp_y - min_smp_y
            # ) * (max_y - min_y) + min_y

        # model_train_metrics = model.metrics(
        #     train_df_tickers,
        #     yhat[: -len(test_df_tickers)],
        #     label=train_df_tickers["series"].iloc[0],
        # )
        # prophet_train_metrics = prophet_model.metrics(
        #     train_df_tickers,
        #     prophet_yhat[: -len(test_df_tickers)],
        #     label=train_df_tickers["series"].iloc[0],
        # )
        model_test_metrics = model.metrics(
            test_df_tickers, yhat, label=train_df_tickers["series"].iloc[0]
        )
        # prophet_test_metrics = prophet_model.metrics(
        #     test_df_tickers, prophet_yhat, label=train_df_tickers["series"].iloc[0]
        # )

        # if (
        #     model_train_metrics["mape"].iloc[0]
        #     < 2 * prophet_train_metrics["mape"].iloc[0]
        # ):
        model_metrics.append(model_test_metrics)
        # else:
        #     model_metrics.append(prophet_test_metrics)

        model_maps.append(model.map_approx)
        # print(model_metrics[-1]["mape"].iloc[0])

    final_metrics = pd.concat(model_metrics)
    final_maps = pd.DataFrame.from_records(model_maps, index=final_metrics.index)
    final_metrics = final_metrics.sort_index()
    final_maps = final_maps.sort_index()
    final_metrics.to_csv(csv_path)
    final_maps.to_csv(maps_path)

    scores.append(final_metrics["mape"].mean())

    print(f"{final_metrics['mape'].mean()}")
    print(f"so far: {sum(scores) / len(scores)}")

    del model
    gc.collect()
    # jax.clear_backends()
    jax.clear_caches()<|MERGE_RESOLUTION|>--- conflicted
+++ resolved
@@ -59,11 +59,7 @@
 
 for point in pd.date_range(f"{year_start}-01-01", f"{year_end}-01-01"):
     points = f"{point.year}-{'' if point.month > 9 else '0'}{point.month}-{'' if point.day > 9 else '0'}{point.day}"
-<<<<<<< HEAD
     parent_path = Path("./") / "out" / "vangja" / "test202"
-=======
-    parent_path = Path("./") / "out" / "vangja" / "test81"
->>>>>>> 4858cc1b
     csv_path = parent_path / f"{points}.csv"
     maps_path = parent_path / f"{points}_maps.csv"
     csv_path.parent.mkdir(parents=True, exist_ok=True)
@@ -142,11 +138,7 @@
     )
     constant = NormalConstant(1, 0.1)
     model = trend ** (weekly + yearly)
-<<<<<<< HEAD
     model.load_model(Path("./") / "models" / "simple_advi" / f"{points}")
-=======
-    model.load_model(Path("./") / "models" / "test30" / f"{points}")
->>>>>>> 4858cc1b
     # model.scale_params = {
     #     **model.scale_params,
     #     "ds_min": scale_params["ds_min"],
