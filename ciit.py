--- conflicted
+++ resolved
@@ -70,6 +70,9 @@
     if (parent_path / "model").exists():
         shutil.rmtree(parent_path / "model")
 
+    if (parent_path / "model1").exists():
+        shutil.rmtree(parent_path / "model1")
+
     model.save_model(parent_path / "model")
 
     model_metrics = []
@@ -103,12 +106,8 @@
         trend.freeze()
         weekly.freeze()
         constant.unfreeze()
-<<<<<<< HEAD
-        model.tuned_model = None
-=======
         model.load_model(parent_path / "model1")
         shutil.rmtree(parent_path / "model1")
->>>>>>> 48c81f3b
         model.tune(train_df_tickers, progressbar=False)
 
         yhat = model.predict(365)
@@ -132,4 +131,10 @@
     del model
     gc.collect()
     # jax.clear_backends()
-    jax.clear_caches()+    jax.clear_caches()
+
+    if (parent_path / "model").exists():
+        shutil.rmtree(parent_path / "model")
+
+    if (parent_path / "model1").exists():
+        shutil.rmtree(parent_path / "model1")